--- conflicted
+++ resolved
@@ -24,11 +24,7 @@
 
 @click.group()
 def cli():
-<<<<<<< HEAD
     """ML CLI for streamlined machine learning workflows."""
-=======
-    """Main ML-CLI application entry point."""
->>>>>>> 1fcaf6d5
     pass
 
 # Register the commands
