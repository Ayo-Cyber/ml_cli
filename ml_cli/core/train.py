import os
import logging
import warnings
import json
import joblib
import pandas as pd
import click
from tpot import TPOTClassifier, TPOTRegressor
from sklearn.model_selection import train_test_split
from sklearn.preprocessing import LabelEncoder
from ml_cli.utils.utils import log_artifact

# Suppress the torch warning from TPOT
warnings.filterwarnings("ignore", message="Warning: optional dependency `torch` is not available.*")

def preprocess_categorical_data(data, target_column):
    """Preprocess categorical data for TPOT training."""
    data_copy = data.copy()
    
    # Identify categorical columns (object type)
    categorical_columns = data_copy.select_dtypes(include=['object']).columns.tolist()
    
    # Remove target column from categorical processing if it's categorical
    if target_column in categorical_columns:
        categorical_columns.remove(target_column)
        
        # Handle categorical target variable
        if data_copy[target_column].dtype == 'object':
            le = LabelEncoder()
            data_copy[target_column] = le.fit_transform(data_copy[target_column])
            logging.info(f"Label encoded target column '{target_column}': {dict(zip(le.classes_, le.transform(le.classes_)))}")
    
    # One-hot encode categorical features
    if categorical_columns:
        logging.info(f"One-hot encoding categorical columns: {categorical_columns}")
        data_copy = pd.get_dummies(data_copy, columns=categorical_columns, drop_first=True)
        logging.info(f"Data shape after encoding: {data_copy.shape}")
    
    # Ensure all columns are numeric
    for col in data_copy.columns:
        if data_copy[col].dtype == 'object':
            logging.warning(f"Column '{col}' is still non-numeric, attempting conversion...")
            try:
                data_copy[col] = pd.to_numeric(data_copy[col], errors='coerce')
            except:
                # If conversion fails, drop the column
                logging.warning(f"Dropping non-convertible column: {col}")
                data_copy = data_copy.drop(columns=[col])
    
    # Handle any NaN values that might have been introduced
    if data_copy.isnull().any().any():
        logging.warning("Found NaN values after preprocessing, filling with 0")
        data_copy = data_copy.fillna(0)
    
    return data_copy

def train_model(data, config):
    """Train the model using TPOT."""
    try:
        target_column = config['data']['target_column']
        if target_column not in data.columns:
            raise ValueError(f"Target column '{target_column}' not found in the dataset.")
        
        # Preprocess categorical variables automatically
        data_processed = preprocess_categorical_data(data, target_column)
        
        X = data_processed.drop(columns=[target_column])
        y = data_processed[target_column]
        X_train, X_test, y_train, y_test = train_test_split(X, y, test_size=0.2, random_state=42)
        
        # Save feature information for serving
        feature_info = {
            'feature_names': X.columns.tolist(),
            'feature_types': X.dtypes.astype(str).to_dict(),
            'target_column': target_column,
            'task_type': config['task']['type']
        }
        
    except KeyError as e:
        logging.error(f"Missing key in config: {e}")
        raise
    except ValueError as e:
        logging.error(f"ValueError in data processing: {e}")
        raise
    except Exception as e:
        logging.error(f"An unexpected error occurred during data processing: {e}")
        raise

    task_type = config['task']['type']
    tpot_config = config.get('tpot', {})
    generations = tpot_config.get('generations', 4)

    if task_type == "classification":
        model = TPOTClassifier(generations=generations, random_state=42)
    elif task_type == "regression":
        model = TPOTRegressor(generations=generations, random_state=42)
    else:
        logging.error("Unsupported task type.")
        raise ValueError("Unsupported task type.")

    try:
        logging.info("Starting TPOT optimization...")
        model.fit(X_train, y_train)

        output_dir = config.get('output_dir', 'output')
        os.makedirs(output_dir, exist_ok=True)
<<<<<<< HEAD
        
        # Export the model pipeline
        model_file_path = os.path.join(output_dir, 'best_model_pipeline.py')
        if hasattr(model, "export"):
            try:
                click.secho(f"Exporting best model pipeline to {model_file_path}...", fg="blue")
                model.export(model_file_path)
                logging.info(f"Model pipeline exported to {model_file_path}")
                click.secho(f"Best model pipeline exported successfully to {model_file_path}", fg="green")
                log_artifact(model_file_path)
            except Exception as e:
                logging.warning(f"Could not export model pipeline: {e}")
                click.secho(f"Could not export model pipeline: {e}", fg="red")
        else:
            logging.warning("TPOTClassifier does not have an export method. Skipping export.")
            click.secho("TPOTClassifier does not have an export method. Skipping export.", fg="yellow")
=======
>>>>>>> 1fcaf6d5

        # Extract and save the fitted pipeline separately for serving
        fitted_pipeline = model.fitted_pipeline_
        if fitted_pipeline is not None:
            pipeline_pkl_path = os.path.join(output_dir, 'fitted_pipeline.pkl')
            try:
                joblib.dump(fitted_pipeline, pipeline_pkl_path)
                logging.info(f"Fitted pipeline saved to {pipeline_pkl_path}")
                log_artifact(pipeline_pkl_path)
            except Exception as e:
                logging.warning(f"Could not save fitted pipeline: {e}")

        # Save feature metadata
        feature_info_path = os.path.join(output_dir, 'feature_info.json')
        try:
            with open(feature_info_path, 'w') as f:
                json.dump(feature_info, f, indent=2)
            score = fitted_pipeline.score(X_test, y_test)
            logging.info(f"Model performance score: {score}")

            # Save the test score in feature info for API reference
            feature_info['model_score'] = float(score)
            with open(feature_info_path, 'w') as f:
                json.dump(feature_info, f, indent=2)
            logging.info(f"Feature info saved to {feature_info_path}")
            log_artifact(feature_info_path)
        except IOError as e:
            logging.error(f"Error saving feature info to {feature_info_path}: {e}")
        except Exception as e:
            logging.error(f"An unexpected error occurred while saving feature info: {e}")

        logging.info("TPOT optimization completed.")
        return model
    except Exception as e:
        logging.error(f"Error during model training or exporting: {e}")
        raise<|MERGE_RESOLUTION|>--- conflicted
+++ resolved
@@ -104,25 +104,12 @@
 
         output_dir = config.get('output_dir', 'output')
         os.makedirs(output_dir, exist_ok=True)
-<<<<<<< HEAD
         
         # Export the model pipeline
         model_file_path = os.path.join(output_dir, 'best_model_pipeline.py')
-        if hasattr(model, "export"):
-            try:
-                click.secho(f"Exporting best model pipeline to {model_file_path}...", fg="blue")
-                model.export(model_file_path)
-                logging.info(f"Model pipeline exported to {model_file_path}")
-                click.secho(f"Best model pipeline exported successfully to {model_file_path}", fg="green")
-                log_artifact(model_file_path)
-            except Exception as e:
-                logging.warning(f"Could not export model pipeline: {e}")
-                click.secho(f"Could not export model pipeline: {e}", fg="red")
-        else:
-            logging.warning("TPOTClassifier does not have an export method. Skipping export.")
-            click.secho("TPOTClassifier does not have an export method. Skipping export.", fg="yellow")
-=======
->>>>>>> 1fcaf6d5
+        model.export(model_file_path)
+        logging.info(f"Model pipeline exported to {model_file_path}")
+        log_artifact(model_file_path)
 
         # Extract and save the fitted pipeline separately for serving
         fitted_pipeline = model.fitted_pipeline_
